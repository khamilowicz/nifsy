--- conflicted
+++ resolved
@@ -12,10 +12,7 @@
      compilers: [:elixir_make] ++ Mix.compilers,
      make_env: %{"MIX_ENV" => to_string(Mix.env)},
      make_clean: ["clean"],
-<<<<<<< HEAD
      make_cwd: "c_src",
-     deps: deps()]
-=======
      deps: deps(),
      description: description,
      package: package,
@@ -25,7 +22,6 @@
        extras: ["README.md"],
        source_ref: "v#{@version}"
     ]]
->>>>>>> aac246e4
   end
 
   defp deps do
